/**
 * Framework for 2048 & 2048-like Games (C++ 11)
 * agent.h: Define the behavior of variants of agents including players and environments
 *
 * Author: Theory of Computer Games (TCG 2021)
 *         Computer Games and Intelligence (CGI) Lab, NYCU, Taiwan
 *         https://cgilab.nctu.edu.tw/
 */

#pragma once
#include <string>
#include <random>
#include <sstream>
#include <map>
#include <type_traits>
#include <algorithm>
#include "board.h"
#include "action.h"
#include "weight.h"
#include <fstream>
#include <vector>

class agent {
public:
	agent(const std::string& args = "") {
		std::stringstream ss("name=unknown role=unknown " + args);
		for (std::string pair; ss >> pair; ) {
			std::string key = pair.substr(0, pair.find('='));
			std::string value = pair.substr(pair.find('=') + 1);
			meta[key] = { value };
		}
	}
	virtual ~agent() {}
	virtual void open_episode(const std::string& flag = "") {}
	virtual void close_episode(const std::string& flag = "") {}
	virtual action take_action(const board& b) { return action(); }
	virtual bool check_for_win(const board& b) { return false; }

public:
	virtual std::string property(const std::string& key) const { return meta.at(key); }
	virtual void notify(const std::string& msg) { meta[msg.substr(0, msg.find('='))] = { msg.substr(msg.find('=') + 1) }; }
	virtual std::string name() const { return property("name"); }
	virtual std::string role() const { return property("role"); }

protected:
	typedef std::string key;
	struct value {
		std::string value;
		operator std::string() const { return value; }
		template<typename numeric, typename = typename std::enable_if<std::is_arithmetic<numeric>::value, numeric>::type>
		operator numeric() const { return numeric(std::stod(value)); }
	};
	std::map<key, value> meta;
};

/**
 * base agent for agents with randomness
 */
class random_agent : public agent {
public:
	random_agent(const std::string& args = "") : agent(args) {
		if (meta.find("seed") != meta.end())
			engine.seed(int(meta["seed"]));
	}
	virtual ~random_agent() {}

protected:
	std::default_random_engine engine;
};

/**
 * base agent for agents with weight tables and a learning rate
 */
class player : public agent {
public:
	player(const std::string& args = "") :
	    agent("name=td_agent role=player " + args), alpha(0) {
		if (meta.find("init") != meta.end())
			init_weights(meta["init"]);
		if (meta.find("load") != meta.end())
			load_weights(meta["load"]);
		if (meta.find("alpha") != meta.end())
			alpha = float(meta["alpha"]);
	}
	virtual ~player() {
		if (meta.find("save") != meta.end())
			save_weights(meta["save"]);
	}

    virtual void open_episode(const std::string& flag = "") {
	    first_state = true;
	}

    virtual action take_action(const board& before) {
	    float value = -100000;
	    board::reward best_reward = -1;
	    int best_op = -1;
	    board best_after;
        for (int op : {0, 1, 2, 3}) {
            board after = before;
            board::reward reward = after.slide(op);
            float expected_value = evaluate_board(after);
            if (reward != -1 && best_reward + value < (float)reward + expected_value) {
                value = expected_value;
                best_reward = reward;
                best_op = op;
                best_after = after;
            }
        }
        if (best_op != -1)
            history.push_back({best_reward, best_after});
        return action::slide(best_op);
    }

    virtual void open_episode(const std::string& flag = "") {
	    history.clear();
	}

    virtual void close_episode(const std::string& flag = "") {
        update_net(history.back().after, 0);
        for (int i = history.size() - 2; i >= 0; i--) {
            float target = evaluate_board(history[i+1].after) + history[i+1].reward;
            update_net(history[i].after, target);
        }
	}

protected:
	virtual void init_weights(const std::string& info) {
        for (int i = 0; i < 4; i++)
            net.emplace_back(25 * 25 * 25 * 25 * 25);
	}
	virtual void load_weights(const std::string& path) {
		std::ifstream in(path, std::ios::in | std::ios::binary);
		if (!in.is_open()) std::exit(-1);
		uint32_t size;
		in.read(reinterpret_cast<char*>(&size), sizeof(size));
		net.resize(size);
		for (weight& w : net) in >> w;
		in.close();
	}
	virtual void save_weights(const std::string& path) {
		std::ofstream out(path, std::ios::out | std::ios::binary | std::ios::trunc);
		if (!out.is_open()) std::exit(-1);
		uint32_t size = net.size();
		out.write(reinterpret_cast<char*>(&size), sizeof(size));
		for (weight& w : net) out << w;
		out.close();
	}

private:
    float evaluate_board(const board& b) {
	    float value = 0;
	    board tem = b;
	    for (int i = 0; i < 4; i++) {
	        value += net[0][extract_feature(tem, {0, 1, 2, 3, 4})];
	        tem.rotate_left();
	    }
        for (int i = 0; i < 4; i++) {
            value += net[1][extract_feature(tem, {0, 1, 2, 3, 7})];
            tem.rotate_left();
        }
        for (int i = 0; i < 4; i++) {
            value += net[2][extract_feature(tem, {4, 5, 6, 7, 8})];
            tem.rotate_left();
        }
        for (int i = 0; i < 4; i++) {
            value += net[3][extract_feature(tem, {4, 5, 6, 7, 11})];
            tem.rotate_left();
        }
        return value;
	}

	int extract_feature(const board& b, std::vector<int> tiles) {
	    int feature = 0, factor = 1;
	    for (int i = tiles.size() - 1; i >= 0; i--) {
	        feature += b(tiles[i]) * factor;
	        factor *= 25;
	    }
	    return feature;
	}

<<<<<<< HEAD
	void update_net(const board& state, float target) {
	    float delta = (target - evaluate_board(state));
	    float adjust = alpha * delta;
        net[0][extract_feature(state, {0, 1, 2, 3})] += adjust;
        net[1][extract_feature(state, {4, 5, 6, 7})] += adjust;
        net[2][extract_feature(state, {8, 9, 10, 11})] += adjust;
        net[3][extract_feature(state, {12, 13, 14, 15})] += adjust;
        net[4][extract_feature(state, {0, 4, 8, 12})] += adjust;
        net[5][extract_feature(state, {1, 5, 9, 13})] += adjust;
        net[6][extract_feature(state, {2, 6, 10, 14})] += adjust;
        net[7][extract_feature(state, {3, 7, 11, 15})] += adjust;
=======
	void update_net(float target) {
	    if (!first_state) {
            float delta = (target - evaluate_board(previous_after_state));
            float adjust = alpha * delta / 16;
            board tem = previous_after_state;
            for (int i = 0; i < 4; i++) {
                net[0][extract_feature(tem, {0, 1, 2, 3, 4})] += adjust;
                tem.rotate_left();
            }
            for (int i = 0; i < 4; i++) {
                net[1][extract_feature(tem, {0, 1, 2, 3, 7})] += adjust;
                tem.rotate_left();
            }
            for (int i = 0; i < 4; i++) {
                net[2][extract_feature(tem, {4, 5, 6, 7, 8})] += adjust;
                tem.rotate_left();
            }
            for (int i = 0; i < 4; i++) {
                net[3][extract_feature(tem, {4, 5, 6, 7, 11})] += adjust;
                tem.rotate_left();
            }
        } else {
	        first_state = false;
	    }
>>>>>>> d423a4b5
	}

	struct step {
	    board::reward reward;
	    board after;
	};

	std::vector<step> history;

protected:
	std::vector<weight> net;
	float alpha;
	board previous_after_state;
	bool first_state;
};

/**
 * random environment
 * add a new random tile to an empty cell
 * 2-tile: 90%
 * 4-tile: 10%
 */
class rndenv : public random_agent {
public:
	rndenv(const std::string& args = "") : random_agent("name=random role=environment " + args),
	    space({ 0, 1, 2, 3, 4, 5, 6,
                7, 8, 9, 10, 11, 12, 13,
                14, 15 }), popup(0, 9) {}

	virtual action take_action(const board& after) {
		std::shuffle(space.begin(), space.end(), engine);
		for (int pos : space) {
			if (after(pos) != 0) continue;
			board::cell tile = popup(engine) ? 1 : 2;
			return action::place(pos, tile);
		}
		return action();
	}

private:
	std::array<int, 16> space;
	std::uniform_int_distribution<int> popup;
};

/**
 * dummy DummyPlayer
 * select a legal action randomly
 */
class DummyPlayer : public random_agent {
public:
	DummyPlayer(const std::string& args = "") :
	    random_agent("name=dummy role=DummyPlayer " + args),
        opcode({ 0, 1, 2, 3 }),
        tuples({{0, 1, 2, 3}}),
        play_type(args) {}

	virtual action take_action(const board& before) {
		if (play_type == "greedy") {
            return greedy_action(before);
        } else if (play_type == "heuristic") {
            return heuristic_action(before);
        } else {
            return random_action(before);
        }
	}

    action random_action(const board& before) {
        std::shuffle(opcode.begin(), opcode.end(), engine);
        for (int op : opcode) {
            board::reward reward = board(before).slide(op);
            if (reward != -1) return action::slide(op);
        }
        return action();
    }

    action greedy_action(const board& before) {
        int max_reward = 0, best_op = -1;
        for (int op : opcode) {
            board::reward reward = board(before).slide(op);
            if (reward != -1 && max_reward <= reward) {
                max_reward = reward;
                best_op = op;
            }
        }
        return (best_op != -1)? action::slide(best_op) : action();
    }

    action heuristic_action(const board& before) {
        int max_score = 0, best_op = -1;
        for (int op : opcode) {
            board after = before;
            board::reward reward = after.slide(op);
            if (reward != -1) {
                int critic = tree_search(after);
                if (max_score <= reward + critic) {
                    max_score = reward + critic;
                    best_op = op;
                }
            }
        }
        return (best_op != -1)? action::slide(best_op) : action();
    }

private:
    /**
     * Those methods are used in heuristic action selector
     * Not for public
     */
    int tree_search(board& game, int search_depth=1) {
        if (search_depth <= 0)
            return evaluate_board(game);
        int best_score = 0;
        for (int op : opcode) {
            board after = game;
            board::reward reward = after.slide(op);
            int score = 0;
            if (reward != -1)
                score = reward + tree_search(after, search_depth - 1);
            best_score = std::max(best_score, score + reward);
        }
        return best_score;
    }

    int evaluate_board(board& after) {
        int score = 0;
        for (std::array<int, 4> tuple : tuples) {
            for (int i = 0; i < 4; i++) {
                score += cal_decreasing_score(tuple, after);
                after.rotate_left();
            }
        }
        score += cal_space_score(after);
        return score;
    }

    int cal_maxtile_score(board& after) {
        int max_tile = 0, pos = -1;
        for (int i = 0; i < 16; i++) {
            if (after(i) > (uint32_t)max_tile) {
                max_tile = after(i);
                pos = i;
            }
        }
        if (pos == 0 || pos == 3 || pos == 12 || pos == 15)
            return max_tile;
        return 0;
    }

    int cal_decreasing_score(std::array<int, 4>& tuple, board& after) {
        bool is_decreasing = true, is_increasing = true;
        int score = 0;
        for (int i = 1; i < (int)tuple.size(); i++) {
            score += board::map_to_fibonacci(after(tuple[i]));
            if (after(tuple[i]) == after(tuple[i-1]))
                return 0;
            else if (after(tuple[i]) > after(tuple[i-1]))
                is_decreasing = false;
            else
                is_increasing = false;
        }
        return (is_decreasing || is_increasing)? score : 0;
    }

    int cal_space_score(board& after) {
        int space_counter = 0, space_factor = 5;
        for (int i = 0; i < 16; i++) {
            space_counter += (after(i) == 0)? 1 : 0;
        }
        return space_counter * space_factor;
    }

private:
	std::array<int, 4> opcode;
    std::vector<std::array<int, 4>> tuples;
    std::string play_type;
};<|MERGE_RESOLUTION|>--- conflicted
+++ resolved
@@ -85,10 +85,6 @@
 	virtual ~player() {
 		if (meta.find("save") != meta.end())
 			save_weights(meta["save"]);
-	}
-
-    virtual void open_episode(const std::string& flag = "") {
-	    first_state = true;
 	}
 
     virtual action take_action(const board& before) {
@@ -179,20 +175,7 @@
 	    return feature;
 	}
 
-<<<<<<< HEAD
 	void update_net(const board& state, float target) {
-	    float delta = (target - evaluate_board(state));
-	    float adjust = alpha * delta;
-        net[0][extract_feature(state, {0, 1, 2, 3})] += adjust;
-        net[1][extract_feature(state, {4, 5, 6, 7})] += adjust;
-        net[2][extract_feature(state, {8, 9, 10, 11})] += adjust;
-        net[3][extract_feature(state, {12, 13, 14, 15})] += adjust;
-        net[4][extract_feature(state, {0, 4, 8, 12})] += adjust;
-        net[5][extract_feature(state, {1, 5, 9, 13})] += adjust;
-        net[6][extract_feature(state, {2, 6, 10, 14})] += adjust;
-        net[7][extract_feature(state, {3, 7, 11, 15})] += adjust;
-=======
-	void update_net(float target) {
 	    if (!first_state) {
             float delta = (target - evaluate_board(previous_after_state));
             float adjust = alpha * delta / 16;
@@ -216,7 +199,6 @@
         } else {
 	        first_state = false;
 	    }
->>>>>>> d423a4b5
 	}
 
 	struct step {
@@ -230,7 +212,6 @@
 	std::vector<weight> net;
 	float alpha;
 	board previous_after_state;
-	bool first_state;
 };
 
 /**
