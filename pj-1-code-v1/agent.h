--- conflicted
+++ resolved
@@ -74,7 +74,7 @@
 class player : public agent {
 public:
 	player(const std::string& args = "") :
-	    agent("name=td_agent role=player " + args), alpha(0), episode(0) {
+	    agent("name=td_agent role=player " + args), alpha(0) {
 		if (meta.find("init") != meta.end())
 			init_weights(meta["init"]);
 		if (meta.find("load") != meta.end())
@@ -87,15 +87,6 @@
 			save_weights(meta["save"]);
 	}
 
-<<<<<<< HEAD
-=======
-    virtual void open_episode(const std::string& flag = "") {
-	    first_state = true;
-	    if ((++episode) % 50000 == 0 && alpha != 0)
-	        alpha -= 0.02;
-	}
-
->>>>>>> db435aac
     virtual action take_action(const board& before) {
 	    float value = -100000;
 	    board::reward best_reward = -1;
@@ -175,44 +166,17 @@
 	    return feature;
 	}
 
-<<<<<<< HEAD
 	void update_net(const board& state, float target) {
         float delta = (target - evaluate_board(state));
         float adjust = alpha * delta / 16;
         board tem = state;
         for (int i = 0; i < 4; i++) {
             net[0][extract_feature(tem, {0, 1, 2, 3, 4})] += adjust;
-            tem.rotate_left();
-        }
-        for (int i = 0; i < 4; i++) {
             net[1][extract_feature(tem, {0, 1, 2, 3, 7})] += adjust;
-            tem.rotate_left();
-        }
-        for (int i = 0; i < 4; i++) {
             net[2][extract_feature(tem, {4, 5, 6, 7, 8})] += adjust;
-            tem.rotate_left();
-        }
-        for (int i = 0; i < 4; i++) {
             net[3][extract_feature(tem, {4, 5, 6, 7, 11})] += adjust;
             tem.rotate_left();
         }
-=======
-	void update_net(float target) {
-	    if (!first_state) {
-            float delta = (target - evaluate_board(previous_after_state));
-            float adjust = alpha * delta / 16;
-            board tem = previous_after_state;
-            for (int i = 0; i < 4; i++) {
-                net[0][extract_feature(tem, {0, 1, 2, 3, 4})] += adjust;
-                net[1][extract_feature(tem, {0, 1, 2, 3, 7})] += adjust;
-                net[2][extract_feature(tem, {4, 5, 6, 7, 8})] += adjust;
-                net[3][extract_feature(tem, {4, 5, 6, 7, 11})] += adjust;
-                tem.rotate_left();
-            }
-        } else {
-	        first_state = false;
-	    }
->>>>>>> db435aac
 	}
 
 	struct step {
@@ -225,12 +189,6 @@
 protected:
 	std::vector<weight> net;
 	float alpha;
-<<<<<<< HEAD
-=======
-	board previous_after_state;
-	bool first_state;
-	int episode;
->>>>>>> db435aac
 };
 
 /**
